
import { useState, useMemo } from 'react';
// REFACTOR: Import `relation_to_master` instead of `paper_relationships`.
import { useKnowledgeGraphStore } from '@/store/knowledge-graph-store';
// FIX: Import the EnrichedPaper type from its new central location.
import { EnrichedPaper } from '@/types';

export const RELATIONSHIP_FILTERS = [
  { value: '1st_degree', label: 'Direct Citations', description: 'Papers that directly cite the master paper' },
  { value: '2nd_degree', label: 'Second-Degree', description: 'Papers that cite the direct citations' },
  { value: 'referenced_by_1st_degree', label: 'Commonly Co-Cited', description: 'Papers commonly referenced by direct citations' },
];

<<<<<<< HEAD
export const useRelationshipFilters = (papers: EnrichedPaper[]) => {
  const { relation_to_master } = useKnowledgeGraphStore();
  const [activeFilters, setActiveFilters] = useState<string[]>(['1st_degree']);

=======
export const useRelationshipFilters = (papers: Paper[]) => {
  // REFACTOR: Use the new `relation_to_master` index from the store.
  const { relation_to_master } = useKnowledgeGraphStore();
  const [activeFilters, setActiveFilters] = useState<string[]>(['1st_degree']);

  // REFACTOR: The memoized `paperTagsMap` is no longer needed.
  // The `relation_to_master` object from the store is already in the optimal format.

  // REFACTOR: Filter papers based on the new, efficient `relation_to_master` index.
>>>>>>> 504dd3b4
  const filteredPapers = useMemo(() => {
    // If no filters are active, return all papers provided to the hook.
    if (activeFilters.length === 0) return papers;
    
    return papers.filter(paper => {
<<<<<<< HEAD
      const tags = paper.relationship_tags;
      if (!tags) return false;
      return activeFilters.some(filter => tags.includes(filter));
    });
  }, [papers, activeFilters]);

=======
      // Direct lookup in the index.
      const tags = relation_to_master[paper.short_uid];
      if (!tags) return false;
      // Check if any of the paper's tags match an active filter.
      return activeFilters.some(filter => tags.includes(filter));
    });
  }, [papers, activeFilters, relation_to_master]);

  // REFACTOR: Calculate filter counts directly from the `relation_to_master` index.
  // This is more efficient as it no longer needs to iterate over the `papers` array.
>>>>>>> 504dd3b4
  const filterCounts = useMemo(() => {
    const counts: Record<string, number> = {};
    RELATIONSHIP_FILTERS.forEach(f => counts[f.value] = 0);

<<<<<<< HEAD
    for (const paper of papers) {
      for (const tag of paper.relationship_tags) {
=======
    // Iterate through the tag arrays in our index to build the counts.
    for (const tags of Object.values(relation_to_master)) {
      for (const tag of tags) {
>>>>>>> 504dd3b4
        if (counts[tag] !== undefined) {
          counts[tag]++;
        }
      }
    }

    return RELATIONSHIP_FILTERS.map(filter => ({
      ...filter,
      count: counts[filter.value] || 0
    }));
<<<<<<< HEAD
  }, [papers]);
=======
  }, [relation_to_master]);
>>>>>>> 504dd3b4

  return {
    activeFilters,
    setActiveFilters,
    filteredPapers,
<<<<<<< HEAD
    filterCounts
=======
    filterCounts // NOTE: Renamed from `getFilterCounts` for clarity, as it's a value not a function.
>>>>>>> 504dd3b4
  };
};<|MERGE_RESOLUTION|>--- conflicted
+++ resolved
@@ -11,58 +11,27 @@
   { value: 'referenced_by_1st_degree', label: 'Commonly Co-Cited', description: 'Papers commonly referenced by direct citations' },
 ];
 
-<<<<<<< HEAD
 export const useRelationshipFilters = (papers: EnrichedPaper[]) => {
   const { relation_to_master } = useKnowledgeGraphStore();
   const [activeFilters, setActiveFilters] = useState<string[]>(['1st_degree']);
 
-=======
-export const useRelationshipFilters = (papers: Paper[]) => {
-  // REFACTOR: Use the new `relation_to_master` index from the store.
-  const { relation_to_master } = useKnowledgeGraphStore();
-  const [activeFilters, setActiveFilters] = useState<string[]>(['1st_degree']);
-
-  // REFACTOR: The memoized `paperTagsMap` is no longer needed.
-  // The `relation_to_master` object from the store is already in the optimal format.
-
-  // REFACTOR: Filter papers based on the new, efficient `relation_to_master` index.
->>>>>>> 504dd3b4
   const filteredPapers = useMemo(() => {
     // If no filters are active, return all papers provided to the hook.
     if (activeFilters.length === 0) return papers;
     
     return papers.filter(paper => {
-<<<<<<< HEAD
       const tags = paper.relationship_tags;
       if (!tags) return false;
       return activeFilters.some(filter => tags.includes(filter));
     });
   }, [papers, activeFilters]);
 
-=======
-      // Direct lookup in the index.
-      const tags = relation_to_master[paper.short_uid];
-      if (!tags) return false;
-      // Check if any of the paper's tags match an active filter.
-      return activeFilters.some(filter => tags.includes(filter));
-    });
-  }, [papers, activeFilters, relation_to_master]);
-
-  // REFACTOR: Calculate filter counts directly from the `relation_to_master` index.
-  // This is more efficient as it no longer needs to iterate over the `papers` array.
->>>>>>> 504dd3b4
   const filterCounts = useMemo(() => {
     const counts: Record<string, number> = {};
     RELATIONSHIP_FILTERS.forEach(f => counts[f.value] = 0);
 
-<<<<<<< HEAD
     for (const paper of papers) {
       for (const tag of paper.relationship_tags) {
-=======
-    // Iterate through the tag arrays in our index to build the counts.
-    for (const tags of Object.values(relation_to_master)) {
-      for (const tag of tags) {
->>>>>>> 504dd3b4
         if (counts[tag] !== undefined) {
           counts[tag]++;
         }
@@ -73,20 +42,12 @@
       ...filter,
       count: counts[filter.value] || 0
     }));
-<<<<<<< HEAD
   }, [papers]);
-=======
-  }, [relation_to_master]);
->>>>>>> 504dd3b4
 
   return {
     activeFilters,
     setActiveFilters,
     filteredPapers,
-<<<<<<< HEAD
     filterCounts
-=======
-    filterCounts // NOTE: Renamed from `getFilterCounts` for clarity, as it's a value not a function.
->>>>>>> 504dd3b4
   };
 };