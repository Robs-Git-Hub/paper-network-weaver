--- conflicted
+++ resolved
@@ -44,20 +44,12 @@
   institution_uids: string[];
 }
 
-<<<<<<< HEAD
-// --- FIX: Ensured 'similar' is present and made 'tag' a flexible string ---
-=======
-// --- FIXED: Added 'similar' type back for consistency ---
->>>>>>> 20dc23ab
+// --- RESOLVED CONFLICT: Using the more flexible 'string' type for future-proofing ---
 export interface PaperRelationship {
   source_short_uid: string;
   target_short_uid: string;
   relationship_type: 'cites' | 'similar';
-<<<<<<< HEAD
   tag?: string;
-=======
-  tag?: '1st_degree' | '2nd_degree' | 'referenced_by_1st_degree';
->>>>>>> 20dc23ab
 }
 
 // Worker message types
